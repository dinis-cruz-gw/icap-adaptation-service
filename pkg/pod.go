package pod

import (
	"context"
	"fmt"
	"log"
	"time"

	guuid "github.com/google/uuid"
	core "k8s.io/api/core/v1"
	metav1 "k8s.io/apimachinery/pkg/apis/meta/v1"

	"github.com/matryer/try"
	"k8s.io/apimachinery/pkg/api/resource"
	"k8s.io/client-go/kubernetes"
	"k8s.io/client-go/rest"
)

type PodArgs struct {
	PodNamespace             string
	Client                   *kubernetes.Clientset
	FileID                   string
	Input                    string
	Output                   string
	InputMount               string
	OutputMount              string
	ReplyTo                  string
	RequestProcessingImage   string
	RequestProcessingTimeout string
}

func (podArgs *PodArgs) GetClient() error {
	config, err := rest.InClusterConfig()
	if err != nil {
		return err
	}

	client, err := kubernetes.NewForConfig(config)
	if err != nil {
		return err
	}

	podArgs.Client = client

	return nil
}

func (pa PodArgs) CreatePod() error {
	podSpec := pa.GetPodObject()

	var pod *core.Pod = nil

	err := try.Do(func(attempt int) (bool, error) {
		var err error

		ctx, cancel := context.WithTimeout(context.Background(), 5*time.Second)
		defer cancel()

		pod, err = pa.Client.CoreV1().Pods(pa.PodNamespace).Create(ctx, podSpec, metav1.CreateOptions{})

		if err != nil && attempt < 5 {
			time.Sleep((time.Duration(attempt) * 5) * time.Second) // exponential 5 second wait
		}

		return attempt < 5, err // try 5 times
	})

	if err != nil {
		return err
	}

	if err == nil && pod == nil {
		err = fmt.Errorf("Failed to create pod and no error returned")
		return err
	}

	if pod != nil {
		log.Printf("Successfully created Pod")
	}

	return nil
}

func (pa PodArgs) GetPodObject() *core.Pod {
	return &core.Pod{
		ObjectMeta: metav1.ObjectMeta{
			Name:      "rebuild-" + guuid.New().String(),
			Namespace: pa.PodNamespace,
		},
		Spec: core.PodSpec{
			ImagePullSecrets: []core.LocalObjectReference{{Name: "regcred"}},
			RestartPolicy:    core.RestartPolicyNever,
			Volumes: []core.Volume{
				{
					Name: "sourcedir",
					VolumeSource: core.VolumeSource{
						PersistentVolumeClaim: &core.PersistentVolumeClaimVolumeSource{
							ClaimName: "glasswallsource-pvc",
						},
					},
				},
				{
					Name: "targetdir",
					VolumeSource: core.VolumeSource{
						PersistentVolumeClaim: &core.PersistentVolumeClaimVolumeSource{
							ClaimName: "glasswalltarget-pvc",
						},
					},
				},
				{
					Name: "request-processing-config",
					VolumeSource: core.VolumeSource{
						ConfigMap: &core.ConfigMapVolumeSource{
							LocalObjectReference: core.LocalObjectReference{
								Name: "request-processing-config",
							},
						},
					},
				},
			},
			Containers: []core.Container{
				{
					Name:            "rebuild",
					Image:           pa.RequestProcessingImage,
					ImagePullPolicy: core.PullIfNotPresent,
					Env: []core.EnvVar{
						{Name: "FileId", Value: pa.FileID},
						{Name: "InputPath", Value: pa.Input},
						{Name: "OutputPath", Value: pa.Output},
						{Name: "ReplyTo", Value: pa.ReplyTo},
						{Name: "ProcessingTimeoutDuration", Value: pa.RequestProcessingTimeout},
					},
					VolumeMounts: []core.VolumeMount{
						{Name: "sourcedir", MountPath: pa.InputMount},
						{Name: "targetdir", MountPath: pa.OutputMount},
						{Name: "request-processing-config", MountPath: "/app/config"},
					},
					Resources: core.ResourceRequirements{
						Limits: core.ResourceList{
<<<<<<< HEAD
							core.ResourceCPU:    resource.MustParse("1"),
							core.ResourceMemory: resource.MustParse("1Gi"),
=======
							core.ResourceCPU: resource.MustParse("1"),
							core.ResourceMemory: resource.MustParse("10000Mi"),
						},
						Requests: core.ResourceList{
							core.ResourceCPU: resource.MustParse("0.2"),
							core.ResourceMemory: resource.MustParse("250Mi"),
>>>>>>> e3465461
						},
					},
				},
			},
		},
	}
}<|MERGE_RESOLUTION|>--- conflicted
+++ resolved
@@ -137,17 +137,12 @@
 					},
 					Resources: core.ResourceRequirements{
 						Limits: core.ResourceList{
-<<<<<<< HEAD
-							core.ResourceCPU:    resource.MustParse("1"),
-							core.ResourceMemory: resource.MustParse("1Gi"),
-=======
 							core.ResourceCPU: resource.MustParse("1"),
 							core.ResourceMemory: resource.MustParse("10000Mi"),
 						},
 						Requests: core.ResourceList{
 							core.ResourceCPU: resource.MustParse("0.2"),
 							core.ResourceMemory: resource.MustParse("250Mi"),
->>>>>>> e3465461
 						},
 					},
 				},
